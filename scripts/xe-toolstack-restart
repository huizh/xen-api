--- conflicted
+++ resolved
@@ -18,11 +18,8 @@
 service v6d stop
 service squeezed stop
 service perfmon stop
-<<<<<<< HEAD
 service xenopsd stop
-=======
 [ -e /tmp/do-not-use-networkd ] || service xcp-networkd stop
->>>>>>> 19430568
 service fe stop
 if [ $POOLCONF == "master" ]; then
 	@ETCDIR@/master.d/03-mpathalert-daemon stop;
@@ -34,11 +31,8 @@
 	@ETCDIR@/master.d/03-mpathalert-daemon start;
 fi
 service fe start
-<<<<<<< HEAD
 service xenopsd start
-=======
 [ -e /tmp/do-not-use-networkd ] || service xcp-networkd start
->>>>>>> 19430568
 service perfmon start
 service squeezed start
 service v6d start
