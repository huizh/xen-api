--- conflicted
+++ resolved
@@ -161,13 +161,8 @@
 		let error_path = error_path_of_device ~xs x in
 		let error = try xs.Xs.read error_path with _ -> "" in
 	    debug "Device.Generic.shutdown_common: read an error: %s" error;
-<<<<<<< HEAD
-	    (* CA-14804: Delete the error node contents *)
-	    safe_rm ~xs error_path;
-=======
 	    (* After CA-14804 we deleted the error node *)
 		(* After CA-73099 we stopped doing that *)
->>>>>>> 25e0d83e
 	    raise (Device_error (x, error)) in
 
 	let cancel = cancel_path_of_device ~xs x in
@@ -386,7 +381,6 @@
 
     (* Allow the domain to reject the request by writing to the error node *)
     let shutdown_done = shutdown_done ~xs x in
-<<<<<<< HEAD
     let error = Watch.value_to_appear (error_path_of_device ~xs x) |> Watch.map (fun _ -> ())  in
 
 	if cancellable_watch (cancel_path_of_device ~xs x) [ shutdown_done ] [ error ] task ~xs ~timeout:!Xapi_globs.hotplug_timeout ()
@@ -405,23 +399,6 @@
 	end
 
 let shutdown_request_hard_shutdown (task: Xenops_task.t) ~xs (x: device) = 
-=======
-    let error = Watch.value_to_appear (error_path_of_device ~xs x) in
-    match Watch.wait_for ~xs (Watch.any_of [ `OK, shutdown_done; `Failed, error ]) with
-		| `OK, _ ->
-			debug "Device.Vbd.shutdown_common: shutdown-done appeared";
-			(* Delete the trees (otherwise attempting to plug the device in again doesn't
-               work.) This also clears any stale error nodes. *)
-			Generic.rm_device_state ~xs x
-		| `Failed, error ->
-			(* After CA-14804 we would delete the error node *)
-			(* After CA-73099 we stopped doing that *)
-			debug "Device.Vbd.shutdown_common: read an error: %s" error;
-			raise (Device_error (x, error))
-
-
-let shutdown_request_hard_shutdown ~xs (x: device) = 
->>>>>>> 25e0d83e
 	debug "Device.Vbd.hard_shutdown %s" (string_of_device x);
 	request_shutdown ~xs x true; (* force *)
 
