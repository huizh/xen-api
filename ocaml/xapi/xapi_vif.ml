--- conflicted
+++ resolved
@@ -11,11 +11,8 @@
  * MERCHANTABILITY or FITNESS FOR A PARTICULAR PURPOSE.  See the
  * GNU Lesser General Public License for more details.
  *)
-<<<<<<< HEAD
-=======
 open Listext
-open Vmopshelpers
->>>>>>> 25e0d83e
+
 open Xapi_vif_helpers
 module D = Debug.Debugger(struct let name="xapi" end)
 open D
@@ -30,21 +27,8 @@
 let plug ~__context ~self =
 	Xapi_xenops.vif_plug ~__context ~self
 
-<<<<<<< HEAD
 let unplug ~__context ~self =
 	Xapi_xenops.vif_unplug ~__context ~self false
-=======
-	if Db.VIF.get_currently_attached ~__context ~self:vif then
-	  raise (Api_errors.Server_error (Api_errors.device_already_attached,[Ref.string_of vif]));
-	let protocol = Helpers.device_protocol_of_string vm_r.API.vM_domarch in
-	match Vm_config.vif_of_vif ~__context vm_r (Int64.to_int vm_r.API.vM_domid) protocol vif with
-	| None -> 
-	    warn "Failed to plug VIF %s: appears to be dangling?" (Ref.string_of vif);
-	    raise (Api_errors.Server_error(Api_errors.handle_invalid, [ "VIF"; Ref.string_of vif ]))
-	| Some vif_device ->
-	    debug "Attempting to dynamically attach VIF to domid %d" vif_device.Vm_config.domid;
-	    with_xs (fun xs -> Vmops.add_vif ~__context ~xs vif_device)
->>>>>>> 25e0d83e
 
 let unplug_force ~__context ~self =
 	Xapi_xenops.vif_unplug ~__context ~self true
@@ -57,44 +41,16 @@
 
 let destroy  ~__context ~self = destroy ~__context ~self
 
-let do_if_device_active ~__context ~self f =
+let device_active ~__context ~self =
 	let vif_rec = Db.VIF.get_record ~__context ~self in
 	let vm_rec = Db.VM.get_record ~__context ~self:vif_rec.API.vIF_VM in
 	let attached = vif_rec.API.vIF_currently_attached in
 	let suspended = vm_rec.API.vM_power_state = `Suspended in
-	if attached && not suspended then begin
-		let protocol = Helpers.device_protocol_of_string vm_rec.API.vM_domarch in
-		match Vm_config.vif_of_vif ~__context vm_rec (Int64.to_int vm_rec.API.vM_domid) protocol self with
-		| None -> ()
-		| Some vif_device -> f vif_device
-	end
+	attached && not suspended
 
 let refresh_filtering_rules ~__context ~self =
-	do_if_device_active ~__context ~self (fun vif_device ->
-		let private_data_path = Hotplug.get_private_data_path_of_device (Vm_config.device_of_vif vif_device) in
-		with_xs (fun xs ->
-			xs.Xs.write
-				(private_data_path ^ "/locking-mode")
-				(Record_util.vif_locking_mode_to_string (Vm_config.effective_locking_mode_of_vif ~__context vif_device));
-			xs.Xs.write
-				(private_data_path ^ "/ipv4-allowed")
-				(String.concat "," vif_device.Vm_config.ipv4_allowed);
-			xs.Xs.write
-				(private_data_path ^ "/ipv6-allowed")
-				(String.concat "," vif_device.Vm_config.ipv6_allowed));
-		let domid = string_of_int vif_device.Vm_config.domid in
-		let devid = string_of_int vif_device.Vm_config.devid in
-		let net_type = match Netdev.network.Netdev.kind with
-		| Netdev.Bridge -> "bridge"
-		| Netdev.Vswitch -> "openvswitch"
-		in
-		ignore (Helpers.call_script (Filename.concat Fhs.libexecdir "setup-vif-rules") ["vif"; domid; devid; net_type; "filter"]);
-		(* Update rules for the tap device if the VM has booted HVM with no PV drivers. *)
-		let vm = Db.VIF.get_VM ~__context ~self in
-		let has_booted_hvm = Helpers.has_booted_hvm ~__context ~self:vm in
-		let has_pv_drivers = (Db.VM.get_guest_metrics ~__context ~self:vm <> Ref.null) in
-		if has_booted_hvm && (not has_pv_drivers) then
-			ignore (Helpers.call_script (Filename.concat Fhs.libexecdir "setup-vif-rules") ["tap"; domid; devid; net_type; "filter"]))
+	if device_active ~__context ~self
+	then Xapi_xenops.vif_set_locking_mode ~__context ~self
 
 (* This function moves a dom0 vif device from one bridge to another, without involving the guest,
  * so it also works on guests that do not support hot(un)plug of VIFs. *)
@@ -102,15 +58,8 @@
 	debug "Moving VIF %s to network %s" (Db.VIF.get_uuid ~__context ~self:vif)
 		(Db.Network.get_uuid ~__context ~self:network);
 	Db.VIF.set_network ~__context ~self:vif ~value:network;
-<<<<<<< HEAD
-	if attached then Xapi_xenops.vif_move ~__context ~self:vif network
-=======
-	do_if_device_active ~__context ~self:vif (fun vif_device ->
-		let xs_bridge_path = Hotplug.get_private_data_path_of_device (Vm_config.device_of_vif vif_device) ^ "/bridge" in
-		with_xs (fun xs -> xs.Xs.write xs_bridge_path vif_device.Vm_config.bridge);
-		let domid = string_of_int vif_device.Vm_config.domid in
-		let devid = string_of_int vif_device.Vm_config.devid in
-		ignore(Helpers.call_script (Filename.concat Fhs.scriptsdir "vif") ["move"; "vif"; domid; devid]))
+	if device_active ~__context ~self:vif
+	then Xapi_xenops.vif_move ~__context ~self:vif network
 
 let assert_locking_licensed ~__context =
 	if (not (Pool_features.is_enabled ~__context Features.VIF_locking)) then
@@ -168,4 +117,3 @@
 let remove_ipv6_allowed ~__context ~self ~value =
 	change_locking_config ~__context ~self ~run_prechecks:false
 		(fun () -> Db.VIF.remove_ipv4_allowed ~__context ~self ~value)
->>>>>>> 25e0d83e
